#
# Copyright 2015 Quantopian, Inc.
#
# Licensed under the Apache License, Version 2.0 (the "License");
# you may not use this file except in compliance with the License.
# You may obtain a copy of the License at
#
#     http://www.apache.org/licenses/LICENSE-2.0
#
# Unless required by applicable law or agreed to in writing, software
# distributed under the License is distributed on an "AS IS" BASIS,
# WITHOUT WARRANTIES OR CONDITIONS OF ANY KIND, either express or implied.
# See the License for the specific language governing permissions and
# limitations under the License.

from contextlib import contextmanager
from itertools import (
    product,
)
import operator
import os
import shutil
from string import ascii_uppercase
import tempfile

from logbook import FileHandler
from mock import patch
import numpy as np
from numpy.testing import assert_allclose, assert_array_equal
<<<<<<< HEAD
import operator
from zipline.data.data_portal import DataPortal
from zipline.data.minute_writer import MinuteBarWriterFromDataFrames
from zipline.finance.order import ORDER_STATUS
from zipline.utils import security_list
=======
import pandas as pd
>>>>>>> 8543b324
from six import (
    itervalues,
    iteritems)
from six.moves import filter
from sqlalchemy import create_engine

from zipline.assets import AssetFinder
from zipline.assets.asset_writer import AssetDBWriterFromDataFrame
from zipline.finance.blotter import ORDER_STATUS
from zipline.utils import security_list


from numpy import (
    float64,
    uint32
)
from bcolz import ctable

from zipline.data.us_equity_pricing import (
    BcolzDailyBarWriter,
    OHLC,
    UINT32_MAX
)


EPOCH = pd.Timestamp(0, tz='UTC')


def seconds_to_timestamp(seconds):
    return pd.Timestamp(seconds, unit='s', tz='UTC')


def to_utc(time_str):
    """Convert a string in US/Eastern time to UTC"""
    return pd.Timestamp(time_str, tz='US/Eastern').tz_convert('UTC')


def str_to_seconds(s):
    """
    Convert a pandas-intelligible string to (integer) seconds since UTC.

    >>> from pandas import Timestamp
    >>> (Timestamp('2014-01-01') - Timestamp(0)).total_seconds()
    1388534400.0
    >>> str_to_seconds('2014-01-01')
    1388534400
    """
    return int((pd.Timestamp(s, tz='UTC') - EPOCH).total_seconds())


def setup_logger(test, path='test.log'):
    test.log_handler = FileHandler(path)
    test.log_handler.push_application()


def teardown_logger(test):
    test.log_handler.pop_application()
    test.log_handler.close()


def drain_zipline(test, zipline):
    output = []
    transaction_count = 0
    msg_counter = 0
    # start the simulation
    for update in zipline:
        msg_counter += 1
        output.append(update)
        if 'daily_perf' in update:
            transaction_count += \
                len(update['daily_perf']['transactions'])

    return output, transaction_count


def check_algo_results(test,
                       results,
                       expected_transactions_count=None,
                       expected_order_count=None,
                       expected_positions_count=None,
                       sid=None):

    if expected_transactions_count is not None:
        txns = flatten_list(results["transactions"])
        test.assertEqual(expected_transactions_count, len(txns))

    if expected_positions_count is not None:
        raise NotImplementedError

    if expected_order_count is not None:
        # de-dup orders on id, because orders are put back into perf packets
        # whenever they a txn is filled
        orders = set([order['id'] for order in
                      flatten_list(results["orders"])])

        test.assertEqual(expected_order_count, len(orders))


def flatten_list(list):
    return [item for sublist in list for item in sublist]


def assert_single_position(test, zipline):

    output, transaction_count = drain_zipline(test, zipline)

    if 'expected_transactions' in test.zipline_test_config:
        test.assertEqual(
            test.zipline_test_config['expected_transactions'],
            transaction_count
        )
    else:
        test.assertEqual(
            test.zipline_test_config['order_count'],
            transaction_count
        )

    # the final message is the risk report, the second to
    # last is the final day's results. Positions is a list of
    # dicts.
    closing_positions = output[-2]['daily_perf']['positions']

    # confirm that all orders were filled.
    # iterate over the output updates, overwriting
    # orders when they are updated. Then check the status on all.
    orders_by_id = {}
    for update in output:
        if 'daily_perf' in update:
            if 'orders' in update['daily_perf']:
                for order in update['daily_perf']['orders']:
                    orders_by_id[order['id']] = order

    for order in itervalues(orders_by_id):
        test.assertEqual(
            order['status'],
            ORDER_STATUS.FILLED,
            order)

    test.assertEqual(
        len(closing_positions),
        1,
        "Portfolio should have one position."
    )

    sid = test.zipline_test_config['sid']
    test.assertEqual(
        closing_positions[0]['sid'],
        sid,
        "Portfolio should have one position in " + str(sid)
    )

    return output, transaction_count


class ExceptionSource(object):

    def __init__(self):
        pass

    def get_hash(self):
        return "ExceptionSource"

    def __iter__(self):
        return self

    def next(self):
        5 / 0

    def __next__(self):
        5 / 0


@contextmanager
def security_list_copy():
    old_dir = security_list.SECURITY_LISTS_DIR
    new_dir = tempfile.mkdtemp()
    try:
        for subdir in os.listdir(old_dir):
            shutil.copytree(os.path.join(old_dir, subdir),
                            os.path.join(new_dir, subdir))
            with patch.object(security_list, 'SECURITY_LISTS_DIR', new_dir), \
                    patch.object(security_list, 'using_copy', True,
                                 create=True):
                yield
    finally:
        shutil.rmtree(new_dir, True)


def add_security_data(adds, deletes):
    if not hasattr(security_list, 'using_copy'):
        raise Exception('add_security_data must be used within '
                        'security_list_copy context')
    directory = os.path.join(
        security_list.SECURITY_LISTS_DIR,
        "leveraged_etf_list/20150127/20150125"
    )
    if not os.path.exists(directory):
        os.makedirs(directory)
    del_path = os.path.join(directory, "delete")
    with open(del_path, 'w') as f:
        for sym in deletes:
            f.write(sym)
            f.write('\n')
    add_path = os.path.join(directory, "add")
    with open(add_path, 'w') as f:
        for sym in adds:
            f.write(sym)
            f.write('\n')


def all_pairs_matching_predicate(values, pred):
    """
    Return an iterator of all pairs, (v0, v1) from values such that

    `pred(v0, v1) == True`

    Parameters
    ----------
    values : iterable
    pred : function

    Returns
    -------
    pairs_iterator : generator
       Generator yielding pairs matching `pred`.

    Examples
    --------
    >>> from zipline.utils.test_utils import all_pairs_matching_predicate
    >>> from operator import eq, lt
    >>> list(all_pairs_matching_predicate(range(5), eq))
    [(0, 0), (1, 1), (2, 2), (3, 3), (4, 4)]
    >>> list(all_pairs_matching_predicate("abcd", lt))
    [('a', 'b'), ('a', 'c'), ('a', 'd'), ('b', 'c'), ('b', 'd'), ('c', 'd')]
    """
    return filter(lambda pair: pred(*pair), product(values, repeat=2))


def product_upper_triangle(values, include_diagonal=False):
    """
    Return an iterator over pairs, (v0, v1), drawn from values.

    If `include_diagonal` is True, returns all pairs such that v0 <= v1.
    If `include_diagonal` is False, returns all pairs such that v0 < v1.
    """
    return all_pairs_matching_predicate(
        values,
        operator.le if include_diagonal else operator.lt,
    )


def all_subindices(index):
    """
    Return all valid sub-indices of a pandas Index.
    """
    return (
        index[start:stop]
        for start, stop in product_upper_triangle(range(len(index) + 1))
    )


def make_rotating_asset_info(num_assets,
                             first_start,
                             frequency,
                             periods_between_starts,
                             asset_lifetime):
    """
    Create a DataFrame representing lifetimes of assets that are constantly
    rotating in and out of existence.

    Parameters
    ----------
    num_assets : int
        How many assets to create.
    first_start : pd.Timestamp
        The start date for the first asset.
    frequency : str or pd.tseries.offsets.Offset (e.g. trading_day)
        Frequency used to interpret next two arguments.
    periods_between_starts : int
        Create a new asset every `frequency` * `periods_between_new`
    asset_lifetime : int
        Each asset exists for `frequency` * `asset_lifetime` days.

    Returns
    -------
    info : pd.DataFrame
        DataFrame representing newly-created assets.
    """
    return pd.DataFrame(
        {
            'sid': range(num_assets),
            'symbol': [chr(ord('A') + i) for i in range(num_assets)],
            'asset_type': ['equity'] * num_assets,
            # Start a new asset every `periods_between_starts` days.
            'start_date': pd.date_range(
                first_start,
                freq=(periods_between_starts * frequency),
                periods=num_assets,
            ),
            # Each asset lasts for `asset_lifetime` days.
            'end_date': pd.date_range(
                first_start + (asset_lifetime * frequency),
                freq=(periods_between_starts * frequency),
                periods=num_assets,
            ),
            'exchange': 'TEST',
        }
    )


def make_simple_asset_info(assets, start_date, end_date, symbols=None):
    """
    Create a DataFrame representing assets that exist for the full duration
    between `start_date` and `end_date`.

    Parameters
    ----------
    assets : array-like
    start_date : pd.Timestamp
    end_date : pd.Timestamp
    symbols : list, optional
        Symbols to use for the assets.
        If not provided, symbols are generated from the sequence 'A', 'B', ...

    Returns
    -------
    info : pd.DataFrame
        DataFrame representing newly-created assets.
    """
    num_assets = len(assets)
    if symbols is None:
        symbols = list(ascii_uppercase[:num_assets])
    return pd.DataFrame(
        {
            'sid': assets,
            'symbol': symbols,
            'asset_type': ['equity'] * num_assets,
            'start_date': [start_date] * num_assets,
            'end_date': [end_date] * num_assets,
            'exchange': 'TEST',
        }
    )


def check_allclose(actual,
                   desired,
                   rtol=1e-07,
                   atol=0,
                   err_msg='',
                   verbose=True):
    """
    Wrapper around np.testing.assert_allclose that also verifies that inputs
    are ndarrays.

    See Also
    --------
    np.assert_allclose
    """
    if type(actual) != type(desired):
        raise AssertionError("%s != %s" % (type(actual), type(desired)))
    return assert_allclose(actual, desired, err_msg=err_msg, verbose=True)


def check_arrays(x, y, err_msg='', verbose=True):
    """
    Wrapper around np.testing.assert_array_equal that also verifies that inputs
    are ndarrays.

    See Also
    --------
    np.assert_array_equal
    """
    if type(x) != type(y):
        raise AssertionError("%s != %s" % (type(x), type(y)))
    return assert_array_equal(x, y, err_msg=err_msg, verbose=True)


class UnexpectedAttributeAccess(Exception):
    pass


class ExplodingObject(object):
    """
    Object that will raise an exception on any attribute access.

    Useful for verifying that an object is never touched during a
    function/method call.
    """
    def __getattribute__(self, name):
        raise UnexpectedAttributeAccess(name)


<<<<<<< HEAD
class DailyBarWriterFromDataFrames(BcolzDailyBarWriter):
    _csv_dtypes = {
        'open': float64,
        'high': float64,
        'low': float64,
        'close': float64,
        'volume': float64,
    }

    def __init__(self, asset_map):
        self._asset_map = asset_map

    def gen_tables(self, assets):
        for asset in assets:
            yield asset, ctable.fromdataframe(assets[asset])

    def to_uint32(self, array, colname):
        arrmax = array.max()
        if colname in OHLC:
            self.check_uint_safe(arrmax * 1000, colname)
            return (array * 1000).astype(uint32)
        elif colname == 'volume':
            self.check_uint_safe(arrmax, colname)
            return array.astype(uint32)
        elif colname == 'day':
            nanos_per_second = (1000 * 1000 * 1000)
            self.check_uint_safe(arrmax.view(int) / nanos_per_second, colname)
            return (array.view(int) / nanos_per_second).astype(uint32)

    @staticmethod
    def check_uint_safe(value, colname):
        if value >= UINT32_MAX:
            raise ValueError(
                "Value %s from column '%s' is too large" % (value, colname)
            )


def write_minute_data(tempdir, minutes, sids, sid_path_func=None):
    assets = {}

    length = len(minutes)

    for sid_idx, sid in enumerate(sids):
        assets[sid] = pd.DataFrame({
            "open": (np.array(range(10, 10 + length)) + sid_idx) * 1000,
            "high": (np.array(range(15, 15 + length)) + sid_idx) * 1000,
            "low": (np.array(range(8, 8 + length)) + sid_idx) * 1000,
            "close": (np.array(range(10, 10 + length)) + sid_idx) * 1000,
            "volume": np.array(range(100, 100 + length)) + sid_idx,
            "minute": minutes
        }, index=minutes)

    MinuteBarWriterFromDataFrames().write(tempdir.path, assets,
                                          sid_path_func=sid_path_func)

    return tempdir.path


def write_daily_data(tempdir, sim_params, sids):
    path = os.path.join(tempdir.path, "testdaily.bcolz")
    assets = {}
    length = sim_params.days_in_period
    for sid_idx, sid in enumerate(sids):
        assets[sid] = pd.DataFrame({
            "open": (np.array(range(10, 10 + length)) + sid_idx),
            "high": (np.array(range(15, 15 + length)) + sid_idx),
            "low": (np.array(range(8, 8 + length)) + sid_idx),
            "close": (np.array(range(10, 10 + length)) + sid_idx),
            "volume": np.array(range(100, 100 + length)) + sid_idx,
            "day": [day.value for day in sim_params.trading_days]
        }, index=sim_params.trading_days)

    DailyBarWriterFromDataFrames(assets).write(
        path,
        sim_params.trading_days,
        assets
    )

    return path


def create_data_portal(env, tempdir, sim_params, sids, sid_path_func=None,
                       adjustment_reader=None):
    if sim_params.data_frequency == "daily":
        daily_path = write_daily_data(tempdir, sim_params, sids)

        return DataPortal(
            env,
            daily_equities_path=daily_path,
            sim_params=sim_params,
            asset_finder=env.asset_finder,
            adjustment_reader=adjustment_reader
        )
    else:
        minutes = env.minutes_for_days_in_range(
            sim_params.first_open,
            sim_params.last_close
        )

        minute_path = write_minute_data(tempdir, minutes, sids,
                                        sid_path_func)

        return DataPortal(
            env,
            minutes_equities_path=minute_path,
            sim_params=sim_params,
            asset_finder=env.asset_finder,
            adjustment_reader=adjustment_reader
        )


def create_data_portal_from_trade_history(env, tempdir, sim_params,
                                          trades_by_sid):
    if sim_params.data_frequency == "daily":
        path = os.path.join(tempdir.path, "testdaily.bcolz")
        assets = {}
        for sidint, trades in iteritems(trades_by_sid):
            opens = []
            highs = []
            lows = []
            closes = []
            volumes = []
            for trade in trades:
                opens.append(trade["open_price"])
                highs.append(trade["high"])
                lows.append(trade["low"])
                closes.append(trade["close_price"])
                volumes.append(trade["volume"])

            assets[sidint] = pd.DataFrame({
                "open": np.array(opens),
                "high": np.array(highs),
                "low": np.array(lows),
                "close": np.array(closes),
                "volume": np.array(volumes),
                "day": [day.value for day in sim_params.trading_days]
            }, index=sim_params.trading_days)

        DailyBarWriterFromDataFrames(assets).write(
            path,
            sim_params.trading_days,
            assets
        )

        return DataPortal(
            env,
            daily_equities_path=path,
            sim_params=sim_params,
            asset_finder=env.asset_finder
        )
    else:
        minutes = env.minutes_for_days_in_range(
            sim_params.first_open,
            sim_params.last_close
        )

        length = len(minutes)
        assets = {}

        for sidint, trades in trades_by_sid.iteritems():
            opens = np.zeros(length)
            highs = np.zeros(length)
            lows = np.zeros(length)
            closes = np.zeros(length)
            volumes = np.zeros(length)

            for trade in trades:
                # put them in the right place
                idx = minutes.searchsorted(trade.dt)

                opens[idx] = trade.open_price * 1000
                highs[idx] = trade.high * 1000
                lows[idx] = trade.low * 1000
                closes[idx] = trade.close_price * 1000
                volumes[idx] = trade.volume

            assets[sidint] = pd.DataFrame({
                "open": opens,
                "high": highs,
                "low": lows,
                "close": closes,
                "volume": volumes,
                "minute": minutes
            }, index=minutes)

        MinuteBarWriterFromDataFrames().write(tempdir.path, assets)

        return DataPortal(
            env,
            minutes_equities_path=tempdir.path,
            sim_params=sim_params,
            asset_finder=env.asset_finder
        )


class FakeDataPortal(object):

    def __init__(self):
        self._adjustment_reader = None
=======
class tmp_assets_db(object):
    """Create a temporary assets sqlite database.
    This is meant to be used as a context manager.

    Paramaters
    ----------
    data : pd.DataFrame, optional
        The data to feed to the writer. By default this maps:
        ('A', 'B', 'C') -> map(ord, 'ABC')
    """
    def __init__(self, data=None):
        self._eng = None
        self._data = AssetDBWriterFromDataFrame(
            data if data is not None else make_simple_asset_info(
                list(map(ord, 'ABC')),
                pd.Timestamp(0),
                pd.Timestamp('2015'),
            )
        )

    def __enter__(self):
        self._eng = eng = create_engine('sqlite://')
        self._data.write_all(eng)
        return eng

    def __exit__(self, *excinfo):
        assert self._eng is not None, '_eng was not set in __enter__'
        self._eng.dispose()


class tmp_asset_finder(tmp_assets_db):
    """Create a temporary asset finder using an in memory sqlite db.

    Paramaters
    ----------
    data : dict, optional
        The data to feed to the writer
    """
    def __enter__(self):
        return AssetFinder(super(tmp_asset_finder, self).__enter__())
>>>>>>> 8543b324
<|MERGE_RESOLUTION|>--- conflicted
+++ resolved
@@ -27,15 +27,12 @@
 from mock import patch
 import numpy as np
 from numpy.testing import assert_allclose, assert_array_equal
-<<<<<<< HEAD
 import operator
 from zipline.data.data_portal import DataPortal
 from zipline.data.minute_writer import MinuteBarWriterFromDataFrames
 from zipline.finance.order import ORDER_STATUS
 from zipline.utils import security_list
-=======
 import pandas as pd
->>>>>>> 8543b324
 from six import (
     itervalues,
     iteritems)
@@ -44,8 +41,6 @@
 
 from zipline.assets import AssetFinder
 from zipline.assets.asset_writer import AssetDBWriterFromDataFrame
-from zipline.finance.blotter import ORDER_STATUS
-from zipline.utils import security_list
 
 
 from numpy import (
@@ -428,7 +423,6 @@
         raise UnexpectedAttributeAccess(name)
 
 
-<<<<<<< HEAD
 class DailyBarWriterFromDataFrames(BcolzDailyBarWriter):
     _csv_dtypes = {
         'open': float64,
@@ -628,7 +622,8 @@
 
     def __init__(self):
         self._adjustment_reader = None
-=======
+
+
 class tmp_assets_db(object):
     """Create a temporary assets sqlite database.
     This is meant to be used as a context manager.
@@ -668,5 +663,4 @@
         The data to feed to the writer
     """
     def __enter__(self):
-        return AssetFinder(super(tmp_asset_finder, self).__enter__())
->>>>>>> 8543b324
+        return AssetFinder(super(tmp_asset_finder, self).__enter__())